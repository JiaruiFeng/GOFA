run_mode: "ft"
load_model: True
<<<<<<< HEAD
load_dir: "/storage1/christopherking/Active/jerry.kong/saved_exp/2024-08-21 16:08:39.060649_656/mem_ckpt.pth"
#load_dir: "/storage1/christopherking/Active/jerry.kong/saved_exp/2024-08-24 02:11:49.665052_351/best_ckpt.pth"
#load_dir: "/storage1/christopherking/Active/jerry.kong/saved_exp/2024-08-24 11:45:59.507954_049/best_ckpt.pth"
#load_dir: "/storage1/christopherking/Active/jerry.kong/saved_exp/2024-08-25 01:53:47.943422_368/best_ckpt.pth"
#load_dir: "/storage1/christopherking/Active/jerry.kong/saved_exp/2024-08-26 00:00:18.003550_592/best_ckpt.pth"
#load_dir: "/storage1/christopherking/Active/jerry.kong/saved_exp/2024-09-10 17:21:46.136630_953/best_ckpt.pth" #link
grad_acc_step: 32
=======
load_dir: "mem_ckpt.pth"
>>>>>>> 70110d20
last_epochs: 0
num_epochs: 1
mode: autoencoder
batch_size: 1
lr: 0.0001
l2: 0.0
selections: True
llm_max_length: 256

train_task_names:
<<<<<<< HEAD
  - arxiv_link
  - arxiv
  - pubmed_node
  - pubmed_link
sample_size_per_task:
  - 80000
  - 40000
  - 10000
  - 40000
=======
  - scene_graph
sample_size_per_task:
  - 500
>>>>>>> 70110d20
hops:
  - 3
  - 3
  - 3
  - 3

train_max_nodes_per_hops:
  - 5
  - 5
  - 5
  - 5
ways: 10
instructs: True

eval_task_names:
<<<<<<< HEAD
#  - cora_node
#  - pubmed_node
#  - wikics
#  - products
#  - expla_graph
#  - fb15k237
#  - scene_graph
  - pubmed_link
  - pubmed_node
  - cora_link
  - cora_node
  - arxiv_link
  - arxiv
inf_sample_size_per_task: 500
inf_hops:
#  - 3
#  - 3
#  - 3
#  - 3
#  - -1
#  - 3
#  - -1
  - 3
  - 3
  - 3
  - 3
  - 3
  - 3

inf_max_nodes_per_hops:
#  - 10
#  - 10
#  - 10
#  - 10
#  - -1
#  - 10
#  - -1
  - 10
  - 10
  - 10
  - 10
  - 10
  - 10

inf_ways:
#  - 7
#  - 3
#  - 10
#  - 10
#  - 2
#  - 10
#  - -1
  - 2
  - 3
  - 2
  - 7
  - 2
  - 40

inf_instructs:
#  - True
#  - True
#  - True
#  - True
#  - True
#  - True
#  - True
  - True
  - True
  - True
  - True
  - True
  - True

inf_selections:
#  - True
#  - True
#  - True
#  - True
#  - True
#  - True
#  - True
  - True
  - True
  - True
  - True
  - True
=======
  - scene_graph
inf_sample_size_per_task: 500
inf_hops:
  - -1

inf_max_nodes_per_hops:
  - -1

inf_ways:
  - -1

inf_instructs:
  - True

inf_selections:
>>>>>>> 70110d20
  - True

dec_lora: True<|MERGE_RESOLUTION|>--- conflicted
+++ resolved
@@ -1,16 +1,7 @@
 run_mode: "ft"
 load_model: True
-<<<<<<< HEAD
-load_dir: "/storage1/christopherking/Active/jerry.kong/saved_exp/2024-08-21 16:08:39.060649_656/mem_ckpt.pth"
-#load_dir: "/storage1/christopherking/Active/jerry.kong/saved_exp/2024-08-24 02:11:49.665052_351/best_ckpt.pth"
-#load_dir: "/storage1/christopherking/Active/jerry.kong/saved_exp/2024-08-24 11:45:59.507954_049/best_ckpt.pth"
-#load_dir: "/storage1/christopherking/Active/jerry.kong/saved_exp/2024-08-25 01:53:47.943422_368/best_ckpt.pth"
-#load_dir: "/storage1/christopherking/Active/jerry.kong/saved_exp/2024-08-26 00:00:18.003550_592/best_ckpt.pth"
-#load_dir: "/storage1/christopherking/Active/jerry.kong/saved_exp/2024-09-10 17:21:46.136630_953/best_ckpt.pth" #link
+load_dir: "mem_ckpt.pth"
 grad_acc_step: 32
-=======
-load_dir: "mem_ckpt.pth"
->>>>>>> 70110d20
 last_epochs: 0
 num_epochs: 1
 mode: autoencoder
@@ -21,7 +12,6 @@
 llm_max_length: 256
 
 train_task_names:
-<<<<<<< HEAD
   - arxiv_link
   - arxiv
   - pubmed_node
@@ -31,11 +21,6 @@
   - 40000
   - 10000
   - 40000
-=======
-  - scene_graph
-sample_size_per_task:
-  - 500
->>>>>>> 70110d20
 hops:
   - 3
   - 3
@@ -51,7 +36,6 @@
 instructs: True
 
 eval_task_names:
-<<<<<<< HEAD
 #  - cora_node
 #  - pubmed_node
 #  - wikics
@@ -139,23 +123,6 @@
   - True
   - True
   - True
-=======
-  - scene_graph
-inf_sample_size_per_task: 500
-inf_hops:
-  - -1
-
-inf_max_nodes_per_hops:
-  - -1
-
-inf_ways:
-  - -1
-
-inf_instructs:
-  - True
-
-inf_selections:
->>>>>>> 70110d20
   - True
 
 dec_lora: True